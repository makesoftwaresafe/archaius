// GRADLE-2087 workaround, perform after java plugin
status = project.hasProperty('preferredStatus')?project.preferredStatus:(version.contains('SNAPSHOT')?'snapshot':'release')

subprojects { project ->
    apply plugin: 'java' // Plugin as major conventions
<<<<<<< HEAD
    tasks.withType(Test) { forkEvery = 1 }
    version = rootProject.version
=======
>>>>>>> 618503cb

    sourceCompatibility = 1.6

    // Restore status after Java plugin
    status = rootProject.status

    task sourcesJar(type: Jar, dependsOn:classes) {
        from sourceSets.main.allSource
        classifier 'sources'
        extension 'jar'
    }

    task javadocJar(type: Jar, dependsOn:javadoc) {
        from javadoc.destinationDir
        classifier 'javadoc'
        extension 'jar'
    }

    configurations.add('sources')
    configurations.add('javadoc')
    configurations.archives {
        extendsFrom configurations.sources
        extendsFrom configurations.javadoc
    }

    // When outputing to an Ivy repo, we want to use the proper type field
    gradle.taskGraph.whenReady {
        def isNotMaven = !it.hasTask(project.uploadMavenCentral)
        if (isNotMaven) {
            def artifacts = project.configurations.sources.artifacts
            def sourceArtifact = artifacts.iterator().next()
            sourceArtifact.type = 'sources'
        }
    }

    artifacts {
        sources(sourcesJar) {
            // Weird Gradle quirk where type will be used for the extension, but only for sources
            type 'jar'
        }
        javadoc(javadocJar) {
            type 'javadoc'
        }
    }

    configurations {
        provided {
            description = 'much like compile, but indicates you expect the JDK or a container to provide it. It is only available on the compilation classpath, and is not transitive.'
            transitive = true
            visible = true
        }
    }

    project.sourceSets {
        main.compileClasspath += project.configurations.provided
        main.runtimeClasspath -= project.configurations.provided
        test.compileClasspath += project.configurations.provided
        test.runtimeClasspath += project.configurations.provided
    }
}

apply plugin: 'github-pages' // Used to create publishGhPages task

def docTasks = [:]
[Javadoc,ScalaDoc,Groovydoc].each{ Class docClass ->
    def allSources = allprojects.tasks*.withType(docClass).flatten()*.source 
    if (allSources) {
        def shortName = docClass.simpleName.toLowerCase()
        def docTask = task "aggregate${shortName.capitalize()}"(type: docClass, description: "Aggregate subproject ${shortName}s") {
            source = allSources
            destinationDir = file("${project.buildDir}/docs/${shortName}")
            doFirst {
                def classpaths = allprojects.findAll { it.plugins.hasPlugin(JavaPlugin) }.collect { it.sourceSets.main.compileClasspath }
                classpath = files(classpaths)
            }
        }
        docTasks[shortName] = docTask
        processGhPages.dependsOn(docTask)
    }
}

githubPages {
    repoUri = "git@github.com:Netflix/${rootProject.githubProjectName}.git"
    pages {
        docTasks.each { shortName, docTask ->
            from(docTask.outputs.files) {
                into "docs/${shortName}"
            }
        }
    }
}

// Generate wrapper, which is distributed as part of source to alleviate the need of installing gradle
task createWrapper(type: Wrapper) {
    gradleVersion = '1.5'
}<|MERGE_RESOLUTION|>--- conflicted
+++ resolved
@@ -3,11 +3,6 @@
 
 subprojects { project ->
     apply plugin: 'java' // Plugin as major conventions
-<<<<<<< HEAD
-    tasks.withType(Test) { forkEvery = 1 }
-    version = rootProject.version
-=======
->>>>>>> 618503cb
 
     sourceCompatibility = 1.6
 
