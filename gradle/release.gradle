--- conflicted
+++ resolved
@@ -1,31 +1,6 @@
 apply plugin: 'release'
 
-<<<<<<< HEAD
-// Ignore release plugin's task because it calls out via GradleBuild. This is a good place to put an email to send out
-task release(overwrite: true, dependsOn: commitNewVersion) << {
-    // This is a good place to put an email to send out
-}
-commitNewVersion.dependsOn updateVersion
-updateVersion.dependsOn createReleaseTag
-createReleaseTag.dependsOn preTagCommit
-def buildTasks = tasks.matching { it.name =~ /:build/ }
-preTagCommit.dependsOn buildTasks
-preTagCommit.dependsOn checkSnapshotDependencies
-//checkSnapshotDependencies.dependsOn confirmReleaseVersion // Introduced in 1.0, forces readLine
-//confirmReleaseVersion.dependsOn unSnapshotVersion
-checkSnapshotDependencies.dependsOn unSnapshotVersion // Remove once above is fixed
-unSnapshotVersion.dependsOn checkUpdateNeeded
-checkUpdateNeeded.dependsOn checkCommitNeeded
-checkCommitNeeded.dependsOn initScmPlugin
-
-[
-    uploadIvyLocal: 'uploadLocal', 
-    uploadArtifactory: ':archaius-core:artifactoryPublish', // Call out to compile against internal repository
-    buildWithArtifactory: ':archaius-core:build' // Build against internal repository
-].each { key, value ->
-=======
 [ uploadIvyLocal: 'uploadLocal', uploadArtifactory: 'artifactoryPublish', buildWithArtifactory: 'build' ].each { key, value ->
->>>>>>> 618503cb
     // Call out to compile against internal repository
     task "${key}"(type: GradleBuild) {
         startParameter = project.gradle.startParameter.newInstance()
@@ -34,7 +9,7 @@
         }
         startParameter.addInitScript( file('gradle/netflix-oss.gradle') )
         startParameter.getExcludedTaskNames().add('check')
-        tasks = [ ':archaius-core:build', value ]
+        tasks = [ 'build', value ]
     }
 }
 
