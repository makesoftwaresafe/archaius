--- conflicted
+++ resolved
@@ -234,31 +234,12 @@
     }
 
     @Override
+    protected void clearPropertyDirect(String key) {
+        settable.clearProperty(key);
+    }
+
+    @Override
     public Configuration removeConfigurationAt(int index) {
-<<<<<<< HEAD
-        throw new UnsupportedOperationException();
-=======
-        return delegate.removeConfigurationAt(index);
-    }
-
-    @Override
-    protected void addPropertyDirect(String key, Object value) {
-        delegate.addPropertyDirect(key, value);
-    }
-
-    @Override
-    protected void clearPropertyDirect(String key) {
-        delegate.clearProperty(key);
-    }
-
-    @Override
-    public void addConfigurationListener(PropertyListener expandedPropertyListener) {
-        if (delegate == null) {
-            pendingListeners.add(expandedPropertyListener);
-        }
-        else {  
-            delegate.addConfigurationListener(expandedPropertyListener);
-        }
->>>>>>> 4a49652c
+        return null;
     }
 }